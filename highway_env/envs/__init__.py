--- conflicted
+++ resolved
@@ -29,22 +29,15 @@
 from highway_env.envs.weighted_intersection_env import WeightedIntersectionEnv
 from highway_env.envs.two_way_env import TwoWayEnv
 from highway_env.envs.u_turn_env import UTurnEnv
-<<<<<<< HEAD
-from highway_env.envs.weighted_two_way import WeightedTwoWayEnv
+from highway_env.envs.weighted_roundabout_env import WeightedRoundaboutEnv
 
 
 __all__ = [
     "WeightedTwoWay",
-=======
-from highway_env.envs.weighted_roundabout_env import WeightedRoundaboutEnv
-
-
-__all__ = [
     "WeightedIntersectionEnv",
     "WeightedRoundaboutEnv",
     "WeightedHighwayEnv",
     "Stovring",
->>>>>>> f60ed2a5
     "CarpetCity",
     "Template",
     "HomemadeCity",
