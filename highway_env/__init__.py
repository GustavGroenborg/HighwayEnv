--- conflicted
+++ resolved
@@ -24,8 +24,6 @@
 
     from highway_env.envs.common.abstract import MultiAgentWrapper
 
-<<<<<<< HEAD
-=======
     register(
         id="road-env",
         entry_point="highway_env.envs:RoadEnv",
@@ -36,8 +34,6 @@
         entry_point="highway_env.envs:HighwayCircuit",
     )
 
-    # Stovring - by Tosuma
->>>>>>> 62c38333
     register(
         id="stovring",
         entry_point="highway_env.envs:Stovring",
